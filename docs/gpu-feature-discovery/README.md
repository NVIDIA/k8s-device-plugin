# NVIDIA GPU feature discovery

> Migrated from https://gitlab.com/nvidia/kubernetes/gpu-feature-discovery

## Table of Contents

- [Overview](#overview)
- [Beta Version](#beta-version)
- [Prerequisites](#prerequisites)
- [Quick Start](#quick-start)
  * [Node Feature Discovery (NFD)](#node-feature-discovery-nfd)
  * [Preparing your GPU Nodes](#preparing-your-gpu-nodes)
  * [Deploy NVIDIA GPU Feature Discovery (GFD)](#deploy-nvidia-gpu-feature-discovery-gfd)
    + [Daemonset](#daemonset)
    + [Job](#job)
  * [Verifying Everything Works](#verifying-everything-works)
- [The GFD Command line interface](#the-gfd-command-line-interface)
- [Generated Labels](#generated-labels)
  * [MIG 'single' strategy](#mig-single-strategy)
  * [MIG 'mixed' strategy](#mig-mixed-strategy)
- [Deployment via `helm`](#deployment-via-helm)
    + [Deploying via `helm install` with a direct URL to the `helm` package](#deploying-via-helm-install-with-a-direct-url-to-the-helm-package)
- [Building and running locally on your native machine](#building-and-running-locally-on-your-native-machine)

## Overview

NVIDIA GPU Feature Discovery for Kubernetes is a software component that allows
you to automatically generate labels for the set of GPUs available on a node.
It leverages the [Node Feature Discovery](https://github.com/kubernetes-sigs/node-feature-discovery)
to perform this labeling.

## Beta Version

This tool should be considered beta until it reaches `v1.0.0`. As such, we may
break the API before reaching `v1.0.0`, but we will setup a deprecation policy
to ease the transition.

## Prerequisites

The list of prerequisites for running the NVIDIA GPU Feature Discovery is
described below:

- nvidia-docker version > 2.0 (see how to [install](https://github.com/NVIDIA/nvidia-docker)
and its [prerequisites](https://github.com/nvidia/nvidia-docker/wiki/Installation-\(version-2.0\)#prerequisites))
- docker configured with nvidia as the [default runtime](https://github.com/NVIDIA/nvidia-docker/wiki/Advanced-topics#default-runtime).
- Kubernetes version >= 1.10
- NVIDIA device plugin for Kubernetes (see how to [setup](https://github.com/NVIDIA/k8s-device-plugin))
- NFD deployed on each node you want to label with the local source configured
  - When deploying GPU feature discovery with helm (as described below) we provide a way to automatically deploy NFD for you
  - To deploy NFD yourself, please see https://github.com/kubernetes-sigs/node-feature-discovery

## Quick Start

The following assumes you have at least one node in your cluster with GPUs and
the standard NVIDIA [drivers](https://www.nvidia.com/Download/index.aspx) have
already been installed on it.

### Node Feature Discovery (NFD)

The first step is to make sure that [Node Feature Discovery](https://github.com/kubernetes-sigs/node-feature-discovery)
is running on every node you want to label. NVIDIA GPU Feature Discovery use
the `local` source so be sure to mount volumes. See
https://github.com/kubernetes-sigs/node-feature-discovery for more details.

You also need to configure the Node Feature Discovery to only expose vendor
IDs in the PCI source. To do so, please refer to the Node Feature Discovery
documentation.

The following command will deploy NFD with the minimum required set of
parameters to run `gpu-feature-discovery`.

```shell
kubectl apply -f https://raw.githubusercontent.com/NVIDIA/k8s-device-plugin/v0.16.2/deployments/static/nfd.yaml
```

**Note:** This is a simple static daemonset meant to demonstrate the basic
features required of `node-feature-discovery` in order to successfully run
`gpu-feature-discovery`. Please see the instructions below for [Deployment via
`helm`](#deployment-via-helm) when deploying in a production setting.

### Preparing your GPU Nodes

The following steps need to be executed on all your GPU nodes.
This README assumes that the NVIDIA drivers and the `nvidia-container-toolkit` have been pre-installed.
It also assumes that you have configured the `nvidia-container-runtime` as the default low-level runtime to use.

Please see: https://docs.nvidia.com/datacenter/cloud-native/container-toolkit/install-guide.html

### Deploy NVIDIA GPU Feature Discovery (GFD)

The next step is to run NVIDIA GPU Feature Discovery on each node as a Daemonset
or as a Job.

#### Daemonset

```shell
kubectl apply -f https://raw.githubusercontent.com/NVIDIA/k8s-device-plugin/v0.16.2/deployments/static/gpu-feature-discovery-daemonset.yaml
```

**Note:** This is a simple static daemonset meant to demonstrate the basic
features required of `gpu-feature-discovery`. Please see the instructions below
for [Deployment via `helm`](#deployment-via-helm) when deploying in a
production setting.

#### Job

You must change the `NODE_NAME` value in the template to match the name of the
node you want to label:

```shell
export NODE_NAME=<your-node-name>
curl https://raw.githubusercontent.com/NVIDIA/k8s-device-plugin/v0.16.2/deployments/static/gpu-feature-discovery-job.yaml.template \
    | sed "s/NODE_NAME/${NODE_NAME}/" > gpu-feature-discovery-job.yaml
kubectl apply -f gpu-feature-discovery-job.yaml
```

**Note:** This method should only be used for testing and not deployed in a
production setting.

### Verifying Everything Works

With both NFD and GFD deployed and running, you should now be able to see GPU
related labels appearing on any nodes that have GPUs installed on them.

```shell
$ kubectl get nodes -o yaml
apiVersion: v1
items:
- apiVersion: v1
  kind: Node
  metadata:
    ...

    labels:
      nvidia.com/cuda.driver.major: "455"
      nvidia.com/cuda.driver.minor: "06"
      nvidia.com/cuda.driver.rev: ""
      nvidia.com/cuda.runtime.major: "11"
      nvidia.com/cuda.runtime.minor: "1"
      nvidia.com/gpu.compute.major: "8"
      nvidia.com/gpu.compute.minor: "0"
      nvidia.com/gfd.timestamp: "1594644571"
      nvidia.com/gpu.count: "1"
      nvidia.com/gpu.family: ampere
      nvidia.com/gpu.machine: NVIDIA DGX-2H
      nvidia.com/gpu.memory: "39538"
      nvidia.com/gpu.product: A100-SXM4-40GB
      ...
...
```

## The GFD Command line interface

Available options:

```shell
gpu-feature-discovery:
Usage:
  gpu-feature-discovery [--fail-on-init-error=<bool>] [--mig-strategy=<strategy>] [--oneshot | --sleep-interval=<seconds>] [--no-timestamp] [--output-file=<file> | -o <file>]
  gpu-feature-discovery -h | --help
  gpu-feature-discovery --version

Options:
  -h --help                       Show this help message and exit
  --version                       Display version and exit
  --oneshot                       Label once and exit
  --no-timestamp                  Do not add timestamp to the labels
  --fail-on-init-error=<bool>     Fail if there is an error during initialization of any label sources [Default: true]
  --sleep-interval=<seconds>      Time to sleep between labeling [Default: 60s]
  --mig-strategy=<strategy>       Strategy to use for MIG-related labels [Default: none]
  -o <file> --output-file=<file>  Path to output file
                                  [Default: /etc/kubernetes/node-feature-discovery/features.d/gfd]

Arguments:
  <strategy>: none | single | mixed
```

You can also use environment variables:

| Env Variable           | Option               | Example |
| ---------------------- | -------------------- | ------- |
| GFD_FAIL_ON_INIT_ERROR | --fail-on-init-error | true    |
| GFD_MIG_STRATEGY       | --mig-strategy       | none    |
| GFD_ONESHOT            | --oneshot            | TRUE    |
| GFD_NO_TIMESTAMP       | --no-timestamp       | TRUE    |
| GFD_OUTPUT_FILE        | --output-file        | output  |
| GFD_SLEEP_INTERVAL     | --sleep-interval     | 10s     |

Environment variables override the command line options if they conflict.

## Generated Labels

Below is the list of the labels generated by NVIDIA GPU Feature Discovery and their meaning.
For a similar list of labels generated or used by the device plugin, see [here](/README.md#catalog-of-labels).

> [!NOTE]
> Label values in Kubernetes are always of type string. The table's value type describes the type within string formatting.

| Label Name                     | Value Type | Meaning                                                                                                                                                                                | Example        |
| -------------------------------| ---------- |----------------------------------------------------------------------------------------------------------------------------------------------------------------------------------------| -------------- |
| nvidia.com/cuda.driver.major   | Integer    | (Deprecated) Major of the version of NVIDIA driver                                                                                                                                     | 550            |
| nvidia.com/cuda.driver.minor   | Integer    | (Deprecated)  Minor of the version of NVIDIA driver                                                                                                                                    | 107            |
| nvidia.com/cuda.driver.rev     | Integer    | (Deprecated) Revision of the version of NVIDIA driver                                                                                                                                  | 02             |
| nvidia.com/cuda.driver-version.major   | Integer    | Major of the version of NVIDIA driver                                                                                                                                          | 550            |
| nvidia.com/cuda.driver-version.minor   | Integer    | Minor of the version of NVIDIA driver                                                                                                                                          | 107            |
| nvidia.com/cuda.driver-version.revision   | Integer    | Revision of the version of NVIDIA driver                                                                                                                                    | 02             |
| nvidia.com/cuda.driver-version.full   | Integer    | Full version number of NVIDIA driver                                                                                                                                            | 550.107.02     |
| nvidia.com/cuda.runtime.major  | Integer    | (Deprecated) Major of the version of CUDA                                                                                                                                              | 12             |
| nvidia.com/cuda.runtime.minor  | Integer    | (Deprecated) Minor of the version of CUDA                                                                                                                                              | 5              |
| nvidia.com/cuda.runtime-version.major   | Integer    | Major of the version of CUDA                                                                                                                                                  | 12             |
| nvidia.com/cuda.runtime-version.minor   | Integer    | Minor of the version of CUDA                                                                                                                                                  | 5              |
| nvidia.com/cuda.runtime-version.full   | Integer    | Full version number of CUDA                                                                                                                                                    | 12.5           |
| nvidia.com/gfd.timestamp       | Integer    | Timestamp of the generated labels (optional)                                                                                                                                           | 1724632719     |
| nvidia.com/gpu.compute.major   | Integer    | Major of the compute capabilities                                                                                                                                                      | 7              |
| nvidia.com/gpu.compute.minor   | Integer    | Minor of the compute capabilities                                                                                                                                                      | 5              |
| nvidia.com/gpu.count           | Integer    | Number of GPUs                                                                                                                                                                         | 2              |
<<<<<<< HEAD
| nvidia.com/gpu.family          | String     | Architecture family of the GPU                                                                                                                                                         | turing         |
| nvidia.com/gpu.machine         | String     | Machine type. If in a public cloud provider, value may be set to the instance type.                                                                                                    | DGX-1          |
| nvidia.com/gpu.memory          | Integer    | Memory of the GPU in megabytes (MB)                                                                                                                                                    | 15360          |
| nvidia.com/gpu.product         | String     | Model of the GPU. May be modified by the device plugin if a sharing strategy is employed depending on the config.                                                                      | Tesla-T4       |
| nvidia.com/gpu.replicas        | String     | Number of GPU replicas available. Will be equal to the number of physical GPUs unless some sharing strategy is employed in which case the GPU count will be multiplied by replicas.    | 4              |
| nvidia.com/gpu.mode            | String     | Mode of the GPU. Can be either "compute" or "display". Details of the GPU modes can be found [here](https://docs.nvidia.com/grid/13.0/grid-gpumodeswitch-user-guide/index.html#compute-and-graphics-mode) | compute        |
=======
| nvidia.com/gpu.family          | String     | Architecture family of the GPU                                                                                                                                                         | kepler         |
| nvidia.com/gpu.machine         | String     | Machine type                                                                                                                                                                           | DGX-1          |
| nvidia.com/gpu.memory          | Integer    | Memory of the GPU in Mb                                                                                                                                                                | 2048           |
| nvidia.com/gpu.product         | String     | Model of the GPU                                                                                                                                                                       | GeForce-GT-710 |
| nvidia.com/gpu.mode            | String     | Display or Compute Mode of the GPU. Details of the GPU modes can be found [here](https://docs.nvidia.com/grid/13.0/grid-gpumodeswitch-user-guide/index.html#compute-and-graphics-mode) | compute        |
| nvidia.com/gpu.clique          | String     | GPUFabric ClusterUUID + CliqueID                                                                                                                               | 7b968a6d-c8aa-45e1-9e07-e1e51be99c31.1 |
| nvidia.com/gpu.imex-domain     | String     | IMEX domain Ip list(Hashed) + CliqueID                                                                                                                         | 79b326e7-d566-3483-c2a3-9b38fa5cb1c8.1 |
>>>>>>> b765c037

Depending on the MIG strategy used, the following set of labels may also be
available (or override the default values for some of the labels listed above):

### MIG 'single' strategy

With this strategy, the single `nvidia.com/gpu` label is overloaded to provide
information about MIG devices on the node, rather than full GPUs. This assumes
all GPUs on the node have been divided into identical partitions of the same
size. The example below shows info for a system with 8 full GPUs, each of which
is partitioned into 7 equal sized MIG devices (56 total).

| Label Name                          | Value Type | Meaning                                  | Example                   |
| ----------------------------------- | ---------- | ---------------------------------------- | ------------------------- |
| nvidia.com/mig.strategy             | String     | MIG strategy in use                      | single                    |
| nvidia.com/gpu.product (overridden) | String     | Model of the GPU (with MIG info added)   | A100-SXM4-40GB-MIG-1g.5gb |
| nvidia.com/gpu.count   (overridden) | Integer    | Number of MIG devices                    | 56                        |
| nvidia.com/gpu.memory  (overridden) | Integer    | Memory of each MIG device in megabytes (MB) | 5120                      |
| nvidia.com/gpu.multiprocessors      | Integer    | Number of Multiprocessors for MIG device | 14                        |
| nvidia.com/gpu.slices.gi            | Integer    | Number of GPU Instance slices            | 1                         |
| nvidia.com/gpu.slices.ci            | Integer    | Number of Compute Instance slices        | 1                         |
| nvidia.com/gpu.engines.copy         | Integer    | Number of DMA engines for MIG device     | 1                         |
| nvidia.com/gpu.engines.decoder      | Integer    | Number of decoders for MIG device        | 1                         |
| nvidia.com/gpu.engines.encoder      | Integer    | Number of encoders for MIG device        | 1                         |
| nvidia.com/gpu.engines.jpeg         | Integer    | Number of JPEG engines for MIG device    | 0                         |
| nvidia.com/gpu.engines.ofa          | Integer    | Number of OfA engines for MIG device     | 0                         |

### MIG 'mixed' strategy

With this strategy, a separate set of labels for each MIG device type is
generated. The name of each MIG device type is defines as follows:

```
MIG_TYPE=mig-<slice_count>g.<memory_size>.gb
e.g.  MIG_TYPE=mig-3g.20gb
```

| Label Name                           | Value Type | Meaning                                  | Example        |
| ------------------------------------ | ---------- | ---------------------------------------- | -------------- |
| nvidia.com/mig.strategy              | String     | MIG strategy in use                      | mixed          |
| nvidia.com/MIG\_TYPE.count           | Integer    | Number of MIG devices of this type       | 2              |
| nvidia.com/MIG\_TYPE.memory          | Integer    | Memory of MIG device type in megabytes (MB) | 10240          |
| nvidia.com/MIG\_TYPE.multiprocessors | Integer    | Number of Multiprocessors for MIG device | 14             |
| nvidia.com/MIG\_TYPE.slices.ci       | Integer    | Number of GPU Instance slices            | 1              |
| nvidia.com/MIG\_TYPE.slices.gi       | Integer    | Number of Compute Instance slices        | 1              |
| nvidia.com/MIG\_TYPE.engines.copy    | Integer    | Number of DMA engines for MIG device     | 1              |
| nvidia.com/MIG\_TYPE.engines.decoder | Integer    | Number of decoders for MIG device        | 1              |
| nvidia.com/MIG\_TYPE.engines.encoder | Integer    | Number of encoders for MIG device        | 1              |
| nvidia.com/MIG\_TYPE.engines.jpeg    | Integer    | Number of JPEG engines for MIG device    | 0              |
| nvidia.com/MIG\_TYPE.engines.ofa     | Integer    | Number of OfA engines for MIG device     | 0              |

## Deployment via `helm`

The preferred method to deploy GFD is as a daemonset using `helm`.
Instructions for installing `helm` can be found
[here](https://helm.sh/docs/intro/install/).

As of `v0.15.0`, the device plugin's helm chart has integrated support to deploy GFD.

To deploy GFD standalone, begin by setting up the plugin's `helm` repository and updating it as follows:

```shell
helm repo add nvdp https://nvidia.github.io/k8s-device-plugin
helm repo update
```

Then verify that the latest release of the plugin is available
(Note that this includes GFD ):

```shell
$ helm search repo nvdp --devel
NAME                     	  CHART VERSION  APP VERSION	DESCRIPTION
nvdp/nvidia-device-plugin	  0.16.2	 0.16.2		A Helm chart for ...
```

Once this repo is updated, you can begin installing packages from it to deploy GFD in standalone mode.

The most basic installation command without any options is then:

```shell
helm upgrade -i nvdp nvdp/nvidia-device-plugin \
  --version 0.16.2 \
  --namespace gpu-feature-discovery \
  --create-namespace \
  --set devicePlugin.enabled=false
```

Disabling auto-deployment of NFD and running with a MIG strategy of 'mixed' in
the default namespace:

```shell
helm upgrade -i nvdp nvdp/nvidia-device-plugin \
  --version=0.16.2 \
  --set allowDefaultNamespace=true \
  --set nfd.enabled=false \
  --set migStrategy=mixed \
  --set devicePlugin.enabled=false
```

**Note:** You only need the to pass the `--devel` flag to `helm search repo`
and the `--version` flag to `helm upgrade -i` if this is a pre-release
version (e.g. `<version>-rc.1`). Full releases will be listed without this.

### Deploying via `helm install` with a direct URL to the `helm` package

If you prefer not to install from the `nvidia-device-plugin` helm repo, you can
run `helm install` directly against the tarball of the plugin's helm package.
The example below installs the same chart as the method above, except that
it uses a direct URL to the helm chart instead of via the helm repo.

Using the default values for the flags:

```shell
helm upgrade -i nvdp \
  --namespace gpu-feature-discovery \
  --set devicePlugin.enabled=false \
  --create-namespace \
  https://nvidia.github.io/k8s-device-plugin/stable/nvidia-device-plugin-0.16.2.tgz
```

## Building and running locally on your native machine

Download the source code:

```shell
git clone https://github.com/NVIDIA/k8s-device-plugin
```

Get dependencies:

```shell
make vendor
```

Build it:

```shell
make build
```

Run it:

```shell
./gpu-feature-discovery --output=$(pwd)/gfd
```<|MERGE_RESOLUTION|>--- conflicted
+++ resolved
@@ -214,22 +214,14 @@
 | nvidia.com/gpu.compute.major   | Integer    | Major of the compute capabilities                                                                                                                                                      | 7              |
 | nvidia.com/gpu.compute.minor   | Integer    | Minor of the compute capabilities                                                                                                                                                      | 5              |
 | nvidia.com/gpu.count           | Integer    | Number of GPUs                                                                                                                                                                         | 2              |
-<<<<<<< HEAD
 | nvidia.com/gpu.family          | String     | Architecture family of the GPU                                                                                                                                                         | turing         |
 | nvidia.com/gpu.machine         | String     | Machine type. If in a public cloud provider, value may be set to the instance type.                                                                                                    | DGX-1          |
 | nvidia.com/gpu.memory          | Integer    | Memory of the GPU in megabytes (MB)                                                                                                                                                    | 15360          |
 | nvidia.com/gpu.product         | String     | Model of the GPU. May be modified by the device plugin if a sharing strategy is employed depending on the config.                                                                      | Tesla-T4       |
 | nvidia.com/gpu.replicas        | String     | Number of GPU replicas available. Will be equal to the number of physical GPUs unless some sharing strategy is employed in which case the GPU count will be multiplied by replicas.    | 4              |
 | nvidia.com/gpu.mode            | String     | Mode of the GPU. Can be either "compute" or "display". Details of the GPU modes can be found [here](https://docs.nvidia.com/grid/13.0/grid-gpumodeswitch-user-guide/index.html#compute-and-graphics-mode) | compute        |
-=======
-| nvidia.com/gpu.family          | String     | Architecture family of the GPU                                                                                                                                                         | kepler         |
-| nvidia.com/gpu.machine         | String     | Machine type                                                                                                                                                                           | DGX-1          |
-| nvidia.com/gpu.memory          | Integer    | Memory of the GPU in Mb                                                                                                                                                                | 2048           |
-| nvidia.com/gpu.product         | String     | Model of the GPU                                                                                                                                                                       | GeForce-GT-710 |
-| nvidia.com/gpu.mode            | String     | Display or Compute Mode of the GPU. Details of the GPU modes can be found [here](https://docs.nvidia.com/grid/13.0/grid-gpumodeswitch-user-guide/index.html#compute-and-graphics-mode) | compute        |
 | nvidia.com/gpu.clique          | String     | GPUFabric ClusterUUID + CliqueID                                                                                                                               | 7b968a6d-c8aa-45e1-9e07-e1e51be99c31.1 |
 | nvidia.com/gpu.imex-domain     | String     | IMEX domain Ip list(Hashed) + CliqueID                                                                                                                         | 79b326e7-d566-3483-c2a3-9b38fa5cb1c8.1 |
->>>>>>> b765c037
 
 Depending on the MIG strategy used, the following set of labels may also be
 available (or override the default values for some of the labels listed above):
